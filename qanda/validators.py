<<<<<<< HEAD
"""
Prompting the users for, and validating, answers.

In *qanda*, answers from a user may be processed through a list of validators.
This follows the idiom of Ian Bicking & FormEncode where validation and
conversion are one and the same: raw values are passed into a converter and the
results are passed into the next. Should an exception be raised, conversion is
halted, an error message printed (based on the exception message) and the
question posed again.

Additional validators are easy to construct. The minimum interface they need to
to be callable with a value and to return a (possibly transformed) value,
optionally throwing an exception if the value is not valid. Thus, type
constructors can be used as validators::

	prompt.string ("Give me a float", converters=[float])

More complex validators can be derived from a supplied base class. BaseValidator
supplies three methods for overriding and customising validator behaviour:
``__call__``, ``convert`` and ``validate``. Custom validators should only need
subclass one of these methods and perhaps supply a c'tor.

"""
# TODO: "or" validator


### IMPORTS

import re
import exceptions

import defs

__all__ = [
	
]


### CONSTANTS & DEFINES

### IMPLEMENTATION ###

class BaseValidator (object):
	"""
	A base class for custom validators.
	
	Ideally, this should make validator subclasses simple to construct.
	"""
	
	def __call__ (self, value):
		"""
		Converts and validates user input.
		
		Should throw an error if any problems.
		"""
		# NOTE: override in subclass
		value = self.convert(value)
		self.validate (value)
		return value
	
	def validate (self, value):
		"""
		Is this value correct or of the correct form?
		
		Should throw an exception if validations fails.
		"""
		# NOTE: override in subclass
		# probably a series of assertions
		pass
	
	def convert (self, value):
		"""
		Transform this value to the desired form.
		
		Can throw if conversion fails.
		"""
		# NOTE: override in subclass
		return value


class Clean (BaseValidator):
	"""
	Normalize values by stripping flanking space and converting to lower case.
	
	Note that this does not explicitly throw errors.
	"""
	def convert (self, value):
		return value.strip().lower()


class Synonyms (BaseValidator):
	"""
	Map values to other values.
	
	Note that this does not explicitly throw errors. If a value is un-mapped,
	it is simply returned.
	"""
	def __init__ (self, dict):
		self._syns = dict
		
	def convert (self, value):
		return self._syns.get (value, value)


class Vocab (BaseValidator):
	"""
	Ensure values fall within a fixed set.
	"""
	def __init__ (self, args):
		self._allowed_values = args
		
	def validate (self, value):
		assert value in self._allowed_values, "I don't understand '%s'" % value


class Nonblank (BaseValidator):
	"""
	Only allow values non-blank strings (i.e. those with a length more than 0).
	"""
	def validate (self, value):
		assert 0 < len(value), "can't be a blank string"


class Regex (BaseValidator):
	"""
	Only allow values that match a certain pattern.
	"""
	def __init__ (self, patt):
		self.re = re.compile (patt)
	
	def validate (self, value):
		assert self.re.match (value)


class Range (BaseValidator):
	"""
	Only allow values between certain inclusive bounds.
	"""
	def __init__ (self, min=None, max=None):
		self.min = min
		self.max = max
	
	def validate (self, value):
		if self.min is not None:
			assert self.min <= value, "%s is lower than %s" % (value, self.min)
		if self.max is not None:
			assert value <= self.max, "%s is higher than %s" % (value, self.max)


class ToInt (BaseValidator):
	def convert (self, value):
		try:
			conv_val = int (value)
			return conv_val
		except:
			raise exceptions.ValueError ("not an integer")


class ToFloat (BaseValidator):
	def convert (self, value):
		try:
			conv_val = float (value)
			return conv_val
		except:
			raise exceptions.ValueError ("not a float")


class Length (BaseValidator):
	"""
	Only allow values of a certain sizes.
	
	Length limitations are expressed as (inclusive) minimum and maximum sizes.
	This is most useful for strings, but could be used for lists.
	"""
	def __init__ (self, min=None, max=None):
		self.min = min
		self.max = max
	
	def validate (self, value):
		if self.min is not None:
			assert self.min <= len (value), "%s is lower than %s" % (value, self.min)
		if self.max is not None:
			assert len (value) <= self.max, "%s is higher than %s" % (value, self.max)



### END #######################################################################
=======
"""
Prompting the users for, and validating, answers.

In *qanda*, answers from a user may be processed through a list of validators.
This follows the idiom of Ian Bicking & FormEncode where validation and
conversion are one and the same: raw values are passed into a converter and the
results are passed into the next. Should an exception be raised, conversion is
halted, an error message printed (based on the exception message) and the
question posed again.

Additional validators are easy to construct. The minimum interface they need to
to be callable with a value and to return a (possibly transformed) value,
optionally throwing an exception if the value is not valid. Thus, type
constructors can be used as validators::

	>>> prompt.string ("Give me a float", converters=[float])

More complex validators can be derived from a supplied base class. BaseValidator
supplies three methods for overriding and customising validator behaviour:
``__call__``, ``convert`` and ``validate``. Custom validators should only need
subclass one of these methods and perhaps supply a c'tor.

"""
# TODO: "or" validator


### IMPORTS

import re
import shlex
import exceptions

import defs

__all__ = [
	
]


### CONSTANTS & DEFINES

### IMPLEMENTATION ###

class BaseValidator (object):
	"""
	A base class for custom validators.
	
	Ideally, this should make validator subclasses simple to construct.
	"""
	
	def __call__ (self, value):
		"""
		Converts and validates user input.
		
		Should throw an error if any problems.
		"""
		# NOTE: override in subclass
		value = self.convert(value)
		self.validate (value)
		return value
	
	def validate (self, value):
		"""
		Is this value correct or of the correct form?
		
		Should throw an exception if validations fails.
		"""
		# NOTE: override in subclass
		# probably a series of assertions
		pass
	
	def convert (self, value):
		"""
		Transform this value to the desired form.
		
		Can throw if conversion fails.
		"""
		# NOTE: override in subclass
		return value


class Clean (BaseValidator):
	"""
	Normalize values by stripping flanking space and converting to lower case.
	
	Note that this does not explicitly throw errors.
	"""
	def convert (self, value):
		return value.strip().lower()


class Synonyms (BaseValidator):
	"""
	Map values to other values.
	
	Note that this does not explicitly throw errors. If a value is un-mapped,
	it is simply returned.
	"""
	def __init__ (self, dict):
		self._syns = dict
		
	def convert (self, value):
		return self._syns.get (value, value)


class Vocab (BaseValidator):
	"""
	Ensure values fall within a fixed set.
	"""
	def __init__ (self, args):
		self._allowed_values = args
		
	def validate (self, value):
		assert value in self._allowed_values, "I don't understand '%s'" % value


class Nonblank (BaseValidator):
	"""
	Only allow values non-blank strings (i.e. those with a length more than 0).
	"""
	def validate (self, value):
		assert 0 < len(value), "can't be a blank string"


class IsPattern (BaseValidator):
	"""
	Only allow values that match a certain pattern.
	"""
	def __init__ (self, patt):
		self.re = re.compile (patt)
	
	def validate (self, value):
		assert self.re.match (value)


class IsInRange (BaseValidator):
	"""
	Only allow values between certain inclusive bounds.
	"""
	def __init__ (self, min=None, max=None):
		self.min = min
		self.max = max
	
	def validate (self, value):
		if self.min is not None:
			assert self.min <= value, "%s is lower than %s" % (value, self.min)
		if self.max is not None:
			assert value <= self.max, "%s is higher than %s" % (value, self.max)


class ToInt (BaseValidator):
	def convert (self, value):
		try:
			conv_val = int (value)
			return conv_val
		except:
			raise exceptions.ValueError ("not an integer")


class ToFloat (BaseValidator):
	def convert (self, value):
		try:
			conv_val = float (value)
			return conv_val
		except:
			raise exceptions.ValueError ("not a float")


class IsWithinLength (BaseValidator):
	"""
	Only allow values of a certain sizes.
	
	Length limitations are expressed as (inclusive) minimum and maximum sizes.
	This is most useful for strings, but could be used for lists.
	"""
	def __init__ (self, min=None, max=None):
		self.min = min
		self.max = max
	
	def validate (self, value):
		if self.min is not None:
			assert self.min <= len (value), "%s is lower than %s" % (value, self.min)
		if self.max is not None:
			assert len (value) <= self.max, "%s is higher than %s" % (value, self.max)


class Split (BaseValidator):
	"""
	Split a string into a list, using a supplied delimiter
	"""
	def __init__ (self, sep=' '):
		self.sep = sep
		
	def convert (self, value):
		return value.split (self.sep)


class SplitRegex (BaseValidator):
	"""
	Split a string into a list, using a supplied regular expression
	"""
	def __init__ (self, patt):
		# XXX: should acept regex itslef, so options can be set
		self.regex = re.compile (patt)

	def convert (self, value):
		return self.regex.split (self.patt, value)
		
		
class SplitShlex (BaseValidator):
	"""
	Split a string into a list, using a supplied delimiter
	"""
	def convert (self, value):
		return shlex.split (value)
				
				
						

### END ######################################################################
>>>>>>> 5e7c57a2
<|MERGE_RESOLUTION|>--- conflicted
+++ resolved
@@ -1,4 +1,3 @@
-<<<<<<< HEAD
 """
 Prompting the users for, and validating, answers.
 
@@ -186,225 +185,3 @@
 
 
 ### END #######################################################################
-=======
-"""
-Prompting the users for, and validating, answers.
-
-In *qanda*, answers from a user may be processed through a list of validators.
-This follows the idiom of Ian Bicking & FormEncode where validation and
-conversion are one and the same: raw values are passed into a converter and the
-results are passed into the next. Should an exception be raised, conversion is
-halted, an error message printed (based on the exception message) and the
-question posed again.
-
-Additional validators are easy to construct. The minimum interface they need to
-to be callable with a value and to return a (possibly transformed) value,
-optionally throwing an exception if the value is not valid. Thus, type
-constructors can be used as validators::
-
-	>>> prompt.string ("Give me a float", converters=[float])
-
-More complex validators can be derived from a supplied base class. BaseValidator
-supplies three methods for overriding and customising validator behaviour:
-``__call__``, ``convert`` and ``validate``. Custom validators should only need
-subclass one of these methods and perhaps supply a c'tor.
-
-"""
-# TODO: "or" validator
-
-
-### IMPORTS
-
-import re
-import shlex
-import exceptions
-
-import defs
-
-__all__ = [
-	
-]
-
-
-### CONSTANTS & DEFINES
-
-### IMPLEMENTATION ###
-
-class BaseValidator (object):
-	"""
-	A base class for custom validators.
-	
-	Ideally, this should make validator subclasses simple to construct.
-	"""
-	
-	def __call__ (self, value):
-		"""
-		Converts and validates user input.
-		
-		Should throw an error if any problems.
-		"""
-		# NOTE: override in subclass
-		value = self.convert(value)
-		self.validate (value)
-		return value
-	
-	def validate (self, value):
-		"""
-		Is this value correct or of the correct form?
-		
-		Should throw an exception if validations fails.
-		"""
-		# NOTE: override in subclass
-		# probably a series of assertions
-		pass
-	
-	def convert (self, value):
-		"""
-		Transform this value to the desired form.
-		
-		Can throw if conversion fails.
-		"""
-		# NOTE: override in subclass
-		return value
-
-
-class Clean (BaseValidator):
-	"""
-	Normalize values by stripping flanking space and converting to lower case.
-	
-	Note that this does not explicitly throw errors.
-	"""
-	def convert (self, value):
-		return value.strip().lower()
-
-
-class Synonyms (BaseValidator):
-	"""
-	Map values to other values.
-	
-	Note that this does not explicitly throw errors. If a value is un-mapped,
-	it is simply returned.
-	"""
-	def __init__ (self, dict):
-		self._syns = dict
-		
-	def convert (self, value):
-		return self._syns.get (value, value)
-
-
-class Vocab (BaseValidator):
-	"""
-	Ensure values fall within a fixed set.
-	"""
-	def __init__ (self, args):
-		self._allowed_values = args
-		
-	def validate (self, value):
-		assert value in self._allowed_values, "I don't understand '%s'" % value
-
-
-class Nonblank (BaseValidator):
-	"""
-	Only allow values non-blank strings (i.e. those with a length more than 0).
-	"""
-	def validate (self, value):
-		assert 0 < len(value), "can't be a blank string"
-
-
-class IsPattern (BaseValidator):
-	"""
-	Only allow values that match a certain pattern.
-	"""
-	def __init__ (self, patt):
-		self.re = re.compile (patt)
-	
-	def validate (self, value):
-		assert self.re.match (value)
-
-
-class IsInRange (BaseValidator):
-	"""
-	Only allow values between certain inclusive bounds.
-	"""
-	def __init__ (self, min=None, max=None):
-		self.min = min
-		self.max = max
-	
-	def validate (self, value):
-		if self.min is not None:
-			assert self.min <= value, "%s is lower than %s" % (value, self.min)
-		if self.max is not None:
-			assert value <= self.max, "%s is higher than %s" % (value, self.max)
-
-
-class ToInt (BaseValidator):
-	def convert (self, value):
-		try:
-			conv_val = int (value)
-			return conv_val
-		except:
-			raise exceptions.ValueError ("not an integer")
-
-
-class ToFloat (BaseValidator):
-	def convert (self, value):
-		try:
-			conv_val = float (value)
-			return conv_val
-		except:
-			raise exceptions.ValueError ("not a float")
-
-
-class IsWithinLength (BaseValidator):
-	"""
-	Only allow values of a certain sizes.
-	
-	Length limitations are expressed as (inclusive) minimum and maximum sizes.
-	This is most useful for strings, but could be used for lists.
-	"""
-	def __init__ (self, min=None, max=None):
-		self.min = min
-		self.max = max
-	
-	def validate (self, value):
-		if self.min is not None:
-			assert self.min <= len (value), "%s is lower than %s" % (value, self.min)
-		if self.max is not None:
-			assert len (value) <= self.max, "%s is higher than %s" % (value, self.max)
-
-
-class Split (BaseValidator):
-	"""
-	Split a string into a list, using a supplied delimiter
-	"""
-	def __init__ (self, sep=' '):
-		self.sep = sep
-		
-	def convert (self, value):
-		return value.split (self.sep)
-
-
-class SplitRegex (BaseValidator):
-	"""
-	Split a string into a list, using a supplied regular expression
-	"""
-	def __init__ (self, patt):
-		# XXX: should acept regex itslef, so options can be set
-		self.regex = re.compile (patt)
-
-	def convert (self, value):
-		return self.regex.split (self.patt, value)
-		
-		
-class SplitShlex (BaseValidator):
-	"""
-	Split a string into a list, using a supplied delimiter
-	"""
-	def convert (self, value):
-		return shlex.split (value)
-				
-				
-						
-
-### END ######################################################################
->>>>>>> 5e7c57a2
